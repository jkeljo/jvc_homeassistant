"""Implement JVC component."""
from collections.abc import Iterable
import logging
import time
from jvc_projector.jvc_projector import JVCProjector
import voluptuous as vol

from homeassistant.components.remote import PLATFORM_SCHEMA, RemoteEntity
from homeassistant.const import (
    CONF_HOST,
    CONF_NAME,
    CONF_PASSWORD,
    CONF_TIMEOUT,
    CONF_SCAN_INTERVAL,
)
from homeassistant.core import HomeAssistant
from homeassistant.helpers import config_validation as cv, entity_platform
from homeassistant.helpers.entity_platform import AddEntitiesCallback
from homeassistant.helpers.typing import ConfigType, DiscoveryInfoType

from .const import (
    INFO_COMMAND,
)

_LOGGER = logging.getLogger(__name__)

# Validation of the user's configuration
PLATFORM_SCHEMA = PLATFORM_SCHEMA.extend(
    {
        vol.Required(CONF_NAME): cv.string,
        vol.Required(CONF_HOST): cv.string,
        vol.Optional(CONF_PASSWORD): cv.string,
        vol.Required(CONF_SCAN_INTERVAL): cv.time_period,
        vol.Optional(CONF_TIMEOUT): cv.positive_int,
    }
)


def setup_platform(
    hass: HomeAssistant,
    config: ConfigType,
    add_entities: AddEntitiesCallback,
    discovery_info: DiscoveryInfoType = None,
) -> None:
    """Set up platform."""
    host = config.get(CONF_HOST)
    name = config.get(CONF_NAME)
    password = config.get(CONF_PASSWORD)
    jvc_client = JVCProjector(
        host=host,
        password=password,
        logger=_LOGGER,
        connect_timeout=int(config.get(CONF_TIMEOUT, 3)),
    )
    # create a long lived connection
    jvc_client.open_connection()
    add_entities(
        [
            JVCRemote(name, host, jvc_client),
        ]
    )


class JVCRemote(RemoteEntity):
    """Implements the interface for JVC Remote in HA."""

    def __init__(
        self,
        name: str,
        host: str,
        jvc_client: JVCProjector = None,
    ) -> None:
        """JVC Init."""
        self._name = name
        self._host = host
        # used when its ready to accept commands
        self._is_ready = False
        self._is_updating = False
        self._command_running = False
        # attributes

        self._state = False
        self._lowlatency_enabled = False
        self._installation_mode = ""
        self._picture_mode = ""
        self._input_mode = ""
        self._laser_mode = ""
        self._eshift = ""
        self._color_mode = ""
        self._input_level = ""
        self._content_type = ""
        self._hdr_processing = ""
        self._lamp_power = ""
        self._hdr_data = ""
        self._theater_optimizer = ""
        self._laser_power = ""
        self._aspect_ratio = ""
<<<<<<< HEAD
        self._mask_mode = ""
=======
        self._source_status = ""
>>>>>>> 0386cd7d

        self.jvc_client = jvc_client
        self._model_family = self.jvc_client.model_family

    @property
    def should_poll(self):
        """Poll."""
        return True

    @property
    def name(self):
        """Name."""
        return self._name

    @property
    def host(self):
        """Host."""
        return self._host

    @property
    def extra_state_attributes(self):
        """Return extra state attributes."""
        # Separate views for models to be cleaner

        # make sensors or automations based on these
        if "NZ" in self._model_family:
            return {
                "power_state": self._state,
                "picture_mode": self._picture_mode,
                "laser_power": self._laser_power,
                "content_type": self._content_type,
                "hdr_data": self._hdr_data,
                "hdr_processing": self._hdr_processing,
                "theater_optimizer": "on" in self._theater_optimizer,
                "low_latency": self._lowlatency_enabled,
                "input_mode": self._input_mode,
                "laser_mode": self._laser_mode,
                "input_level": self._input_level,
                "color_mode": self._color_mode,
                "installation_mode": self._installation_mode,
                "aspect_ratio": self._aspect_ratio,
                "eshift": self._eshift,
                "model": self._model_family,
                "mask_mode": self._mask_mode
            }

        if "NX" in self._model_family:
            return {
                "power_state": self._state,
                "picture_mode": self._picture_mode,
                "hdr_data": self._hdr_data,
                "low_latency": self._lowlatency_enabled,
                "input_mode": self._input_mode,
                "lamp_power": self._lamp_power,
                "input_level": self._input_level,
                "installation_mode": self._installation_mode,
                "aspect_ratio": self._aspect_ratio,
                "color_mode": self._color_mode,
                "eshift": self._eshift,
                "model": self._model_family,
                "mask_mode": self._mask_mode
            }

        # for stuff like np-5
        return {
            "power_state": self._state,
            "picture_mode": self._picture_mode,
            "low_latency": self._lowlatency_enabled,
            "input_mode": self._input_mode,
            "lamp_power": self._lamp_power,
            "input_level": self._input_level,
            "color_mode": self._color_mode,
            "installation_mode": self._installation_mode,
            "aspect_ratio": self._aspect_ratio,
            "model": self._model_family,
            "mask_mode": self._mask_mode
        }

    @property
    def is_on(self):
        """Return the last known state of the projector."""

        return self._state

    def turn_on(self, **kwargs):
        """Send the power on command."""

        self.jvc_client.power_on()
        self._state = True

    def turn_off(self, **kwargs):
        """Send the power off command."""

        self.jvc_client.power_off()
        self._state = False

    def update(self):
        """Retrieve latest state."""
        # Im not doing it in the lib because HA tends to do whatever it wants wrt locking
        # don't update if a command is running, will clash
        if self._command_running is False:
            self._is_updating = True
            self._state = self.jvc_client.is_on()

            if self._state:
                # if its connected, on, and we are updating, its safe to mark it as ready
                self._is_ready = True
                # Common attributes
                self._lowlatency_enabled = self.jvc_client.is_ll_on()
                self._installation_mode = self.jvc_client.get_install_mode()
                self._aspect_ratio = self.jvc_client.get_aspect_ratio()
                self._input_mode = self.jvc_client.get_input_mode()
                self._color_mode = self.jvc_client.get_color_mode()
                self._input_level = self.jvc_client.get_input_level()
                self._picture_mode = self.jvc_client.get_picture_mode()
<<<<<<< HEAD
                self._mask_mode = self.jvc_client.get_mask_mode()
=======
                self._source_status = self.jvc_client.get_source_status()
>>>>>>> 0386cd7d

                # NZ specifics
                if "NZ" in self._model_family:
                    # Only NZ has the content type command
                    self._content_type = self.jvc_client.get_content_type()
                    self._laser_mode = self.jvc_client.get_laser_mode()
                    self._laser_power = self.jvc_client.get_laser_power()
                    # only check HDR if the content type matches else timeout
                    if any(x in self._content_type for x in ["hdr", "hlg"]):
                        self._hdr_processing = self.jvc_client.get_hdr_processing()
                        self._hdr_data = self.jvc_client.get_hdr_data()
                        try:
                            self._theater_optimizer = (
                                self.jvc_client.get_theater_optimizer_state()
                            )
                        except TimeoutError:
                            self._theater_optimizer = "not set"

                # Get lamp power if not NZ
                if not "NZ" in self._model_family:
                    self._lamp_power = self.jvc_client.get_lamp_power()

                # Eshift for NX9 and NZ only
                if any(x in self._model_family for x in ["NX9", "NZ"]):
                    self._eshift = self.jvc_client.get_eshift_mode()

                # NX and NZ process things diff
                if "NX" in self._model_family and self._source_status == "signal":
                    try:
                        self._hdr_data = self.jvc_client.get_hdr_data()
                    except TypeError:
                        pass

            self._is_updating = False

    def send_command(self, command: Iterable[str], **kwargs):
        """Send commands to a device."""
        retry = 0

        while retry < 10:
            # don't send command until update is done
            if self._is_updating is True:
                time.sleep(1)
                retry += 1
                continue

            # set cmd running flag, run cmd, then break
            self._command_running = True
            self.jvc_client.exec_command(command)
            self._command_running = False
            break<|MERGE_RESOLUTION|>--- conflicted
+++ resolved
@@ -95,11 +95,8 @@
         self._theater_optimizer = ""
         self._laser_power = ""
         self._aspect_ratio = ""
-<<<<<<< HEAD
         self._mask_mode = ""
-=======
         self._source_status = ""
->>>>>>> 0386cd7d
 
         self.jvc_client = jvc_client
         self._model_family = self.jvc_client.model_family
@@ -215,11 +212,8 @@
                 self._color_mode = self.jvc_client.get_color_mode()
                 self._input_level = self.jvc_client.get_input_level()
                 self._picture_mode = self.jvc_client.get_picture_mode()
-<<<<<<< HEAD
                 self._mask_mode = self.jvc_client.get_mask_mode()
-=======
                 self._source_status = self.jvc_client.get_source_status()
->>>>>>> 0386cd7d
 
                 # NZ specifics
                 if "NZ" in self._model_family:
