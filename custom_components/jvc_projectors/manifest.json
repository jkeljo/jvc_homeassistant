{
  "domain": "jvc_projectors",
  "name": "JVC Projector",
  "config_flow": false,
  "documentation": "https://www.home-assistant.io/integrations/jvc_projector",
  "requirements": [
<<<<<<< HEAD
    "jvc-projector-remote-improved2==0.3.1"
=======
    "jvc-projector-remote-improved2==3.0.0"
>>>>>>> a5fb13d6
  ],
  "ssdp": [],
  "zeroconf": [],
  "homekit": {},
  "dependencies": [],
  "codeowners": [
    "@iloveicedgreentea"
  ],
  "iot_class": "local_polling",
<<<<<<< HEAD
  "version": "0.3.1"
=======
  "version": "3.0.0"
>>>>>>> a5fb13d6
}<|MERGE_RESOLUTION|>--- conflicted
+++ resolved
@@ -4,11 +4,7 @@
   "config_flow": false,
   "documentation": "https://www.home-assistant.io/integrations/jvc_projector",
   "requirements": [
-<<<<<<< HEAD
-    "jvc-projector-remote-improved2==0.3.1"
-=======
     "jvc-projector-remote-improved2==3.0.0"
->>>>>>> a5fb13d6
   ],
   "ssdp": [],
   "zeroconf": [],
@@ -18,9 +14,5 @@
     "@iloveicedgreentea"
   ],
   "iot_class": "local_polling",
-<<<<<<< HEAD
-  "version": "0.3.1"
-=======
   "version": "3.0.0"
->>>>>>> a5fb13d6
 }